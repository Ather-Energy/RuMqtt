[package]
name = "rumqtt"
description = "Mqtt client for your IOT needs"
version = "0.30.2"
authors = ["raviteja <mail@raviteja.tech"]
documentation = "https://docs.rs/rumqtt"
repository = "https://github.com/AtherEnergy/rumqtt"
edition = "2018"
license = "Unlicense"

[dependencies]
tokio = { version = "^0.1.15", features = [ "codec", "io", "rt-full", "tcp", "timer" ], default-features = false }
bytes = "0.4"
futures = "0.1"
crossbeam-channel = "0.3"
log = "0.4"
failure = "0.1"
derive_more = "0.13"
base64 = "0.10"
uuid = {version = "0.7", features = ["serde", "v4"]}
pretty_env_logger = "0.2"
mqtt311 = "0.2"

[dependencies.native-tls]
version = "0.2"
optional = true

[dependencies.tokio-tls]
version = "0.2"
optional = true

[dependencies.tokio-rustls]
<<<<<<< HEAD
version = "0.8"
optional = true

[dependencies.webpki]
version = "0.18"
optional = true

[dependencies.jsonwebtoken]
version = "5.0.1"
=======
version = ">=0.8, <=0.9"
optional = true

[dependencies.webpki]
version = ">=0.18, <=0.19"
optional = true

[dependencies.jsonwebtoken]
version = ">=5.0.1, <=6.0"
>>>>>>> 3b5571a4
optional = true

[dependencies.chrono]
version = "0.4"
optional = true

[dependencies.serde]
version = "1"
optional = true

[dependencies.serde_derive]
version = "1"
optional = true

[dev-dependencies]
envy = "0.3"
serde = "1"
serde_derive = "1"
base64 = "0.10"

[features]
default = ["rustls", "jwt"]
acknotify = []
rustls = ["tokio-rustls", "webpki"]
jwt = ["jsonwebtoken", "chrono", "serde", "serde_derive"]
nativetls = ["native-tls", "tokio-tls"]<|MERGE_RESOLUTION|>--- conflicted
+++ resolved
@@ -30,17 +30,7 @@
 optional = true
 
 [dependencies.tokio-rustls]
-<<<<<<< HEAD
-version = "0.8"
-optional = true
 
-[dependencies.webpki]
-version = "0.18"
-optional = true
-
-[dependencies.jsonwebtoken]
-version = "5.0.1"
-=======
 version = ">=0.8, <=0.9"
 optional = true
 
@@ -50,7 +40,6 @@
 
 [dependencies.jsonwebtoken]
 version = ">=5.0.1, <=6.0"
->>>>>>> 3b5571a4
 optional = true
 
 [dependencies.chrono]
